--- conflicted
+++ resolved
@@ -3,11 +3,11 @@
 import os
 from tempfile import NamedTemporaryFile
 import logging
-import socket
 
 from shyft.time_series import DtsClient, UtcPeriod, Calendar, TsVector, utctime_now, TimeSeries
 from bokeh.plotting import figure, show, output_file
 from bokeh.models import DatetimeTickFormatter, Range1d, LinearAxis
+import numpy as np
 
 from visual.utils import bokeh_time_from_timestamp, get_xy
 from weather.data_sources.netatmo.domain import NetatmoDomain, types
@@ -23,8 +23,8 @@
 
 heartbeat = TimeSeries(create_heartbeat_request('static_plot'))
 
-env_pass = sys.argv[2]
-env_salt = sys.argv[3]
+env_pass = sys.argv[1]
+env_salt = sys.argv[2]
 
 config = NetatmoEncryptedEnvVarConfig(
     username_var='NETATMO_USER',
@@ -46,11 +46,11 @@
 module = 'Stua'
 plot_data = [
     {'data': domain.get_measurement(station_name=station, data_type=types.temperature.name, module_name=module),
-     'color': 'red'},
+     'color': '#E64C3E'},  # red
     {'data': domain.get_measurement(station_name=station, data_type=types.co2.name, module_name=module),
-     'color': '#33cc33'},
+     'color': '#B0CA55'},  # green
     {'data': domain.get_measurement(station_name=station, data_type=types.humidity.name, module_name=module),
-     'color': 'black'},
+     'color': '#0F2933'},  # dark green
 ]
 # ('Pressure', 'mbar', point_fx.POINT_INSTANT_VALUE, '#33120F'),  # brown
 # ('Noise', 'db', point_fx.POINT_INSTANT_VALUE, '#E39C30'),  # yellow
@@ -68,32 +68,6 @@
 period = UtcPeriod(now - cal.DAY*3, now)
 data = client.evaluate(tsv, period)
 
-<<<<<<< HEAD
-=======
-
-# Plotting:
-def bokeh_time_from_timestamp(cal: Calendar, timestamp) -> float:
-    """Create a localized ms timestamp from a shyft utc timestamp."""
-    return float((timestamp + cal.tz_info.base_offset()) * 1000)
-
-
-def get_xy(ts: TimeSeries) -> np.array:
-    """Method for extracting xy-data from TimeSeries"""
-    if ts.point_interpretation() == point_interpretation_policy.POINT_INSTANT_VALUE:
-        return [bokeh_time_from_timestamp(cal, t) for t in
-                ts.time_axis.time_points_double[0:-1]], ts.values.to_numpy()
-    elif ts.point_interpretation() == point_interpretation_policy.POINT_AVERAGE_VALUE:
-        values = []
-        time = []
-        for v, t1, t2 in zip(ts.values, ts.time_axis.time_points_double[0:-1], ts.time_axis.time_points_double[1:]):
-            time.append(bokeh_time_from_timestamp(cal, t1))
-            values.append(v)
-            time.append(bokeh_time_from_timestamp(cal, t2))
-            values.append(v)
-        return np.array(time), np.array(values)
-
-
->>>>>>> 6e81bf5e
 try:
     fig = figure(title=f'Demo plot {cal.to_string(now)}', height=400, width=1400, x_axis_type='datetime')
     fig.line([1, 2, 3, 4, 5], [5, 3, 4, 2, 1])
