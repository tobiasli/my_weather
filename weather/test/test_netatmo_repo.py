--- conflicted
+++ resolved
@@ -14,28 +14,9 @@
         logging.StreamHandler()
     ])
 
-
-<<<<<<< HEAD
-=======
-def pytest_addoption(parser):
-    parser.addoption("--password", action="store", default="password for decrypting env vars")
-    parser.addoption("--salt", action="store", default="salt for decrypting env vars")
-
-
-@pytest.fixture
-def password(request):
-    return request.config.getoption("--password")
-
-
-@pytest.fixture
-def salt(request):
-    return request.config.getoption("--salt")
-
-
->>>>>>> 6e81bf5e
 # Get credentials:
 @pytest.fixture()
-def config(password, salt):
+def config(pytestconfig):
     """Return an instance of the NetatmoConfig."""
     try:
         return NetatmoEncryptedEnvVarConfig(
@@ -43,8 +24,8 @@
             password_var='NETATMO_PASS',
             client_id_var='NETATMO_ID',
             client_secret_var='NETATMO_SECRET',
-            password=password,
-            salt=salt,
+            password=pytestconfig.getoption("password"),
+            salt=pytestconfig.getoption("salt"),
         )
     except EnvironmentError as e:
         return None
@@ -92,8 +73,6 @@
     return net
 
 
-<<<<<<< HEAD
-=======
 def test_construction(net):
     if net is None:
         pytest.skip(f'Netatmo is not properly configured.')
@@ -102,25 +81,15 @@
     assert domain
 
 
->>>>>>> 6e81bf5e
 def test__get_measurements_block(net, domain):
     if domain is None:
         pytest.skip(f'Netatmo is not properly configured.')
     device_data = net.create_netatmo_connection()[0]
     measurement = domain.get_measurement(station_name='Eftasåsen', module_name='Stua', data_type='Temperature')
-<<<<<<< HEAD
-    device_data, domain = net.create_netatmo_connection()
-    tsvec = net._get_measurements_block(
-        device_data=device_data,
-        device_id=measurement.station.id,
-        module_id=measurement.module.id,
-        measurements=[measurement.data_type.name])
-=======
     tsvec = net._get_measurements_block(device_data=device_data,
                                         device_id=measurement.station.id,
                                         module_id=measurement.module.id,
                                         measurements=[measurement.data_type.name])
->>>>>>> 6e81bf5e
 
     assert tsvec[0].values.to_numpy().all()
 
@@ -131,11 +100,7 @@
     # This method uses a period longer than 1024 values, utilizing a rate limiter to not trip Netatmo api limits.
     period = UtcPeriod(Calendar().time(2019, 3, 1), Calendar().time(2019, 3, 8))
     measurement = domain.get_measurement(station_name='Eftasåsen', module_name='Stua', data_type=types.temperature.name)
-<<<<<<< HEAD
-    device_data, domain = net.create_netatmo_connection()
-=======
     device_data = net.create_netatmo_connection()[0]
->>>>>>> 6e81bf5e
     tsvec = net.get_measurements(device_data=device_data,
                                  station_id=measurement.station.id,
                                  module_id=measurement.module.id,
